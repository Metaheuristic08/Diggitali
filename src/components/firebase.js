--- conflicted
+++ resolved
@@ -6,7 +6,6 @@
 //(A) IzaSyCTvT6xz3ehX-eA31pcTXbJ26JVOSRI9bo
 
 const firebaseConfig = {
-<<<<<<< HEAD
   apiKey: "AIzaSyCOFq_3nQaLr84G9OdvH1TNZYexvrqfwhw",
   authDomain: "ludico-backend.firebaseapp.com",
   projectId: "ludico-backend",
@@ -14,15 +13,6 @@
   messagingSenderId: "663116086194",
   appId: "1:663116086194:web:ebb51b7246f147a25d82ab",
   measurementId: "G-2WE2ZG3FF8"
-=======
-  apiKey: "",
-  authDomain: "ladico-80eb7.firebaseapp.com",
-  projectId: "ladico-80eb7",
-  storageBucket: "ladico-80eb7.firebasestorage.app",
-  messagingSenderId: "955310221466",
-  appId: "1:955310221466:web:38b9fa11acb37004fb1723",
-  measurementId: "G-782WZNGPYZ"
->>>>>>> e55841d7
 };
 
 
@@ -31,4 +21,4 @@
 const auth = getAuth(app)
 const provider = new GoogleAuthProvider();
 const db = getFirestore(app);
-export { auth, provider, db };+export {auth,provider, db};